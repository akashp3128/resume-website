--- conflicted
+++ resolved
@@ -780,201 +780,10 @@
         gap: 0.5rem;
       }
       
-<<<<<<< HEAD
-      .two-column {
-        grid-template-columns: 1fr;
-      }
-    }
-
-    .two-column {
-      display: grid;
-      grid-template-columns: 1fr 1fr;
-      gap: 2rem;
-    }
-    
-    .three-column {
-      display: grid;
-      grid-template-columns: 1fr 1fr 1fr;
-      gap: 2rem;
-    }
-    
-    .card {
-      background-color: var(--card-bg-color);
-      border-radius: 4px;
-      padding: var(--spacing-md);
-      margin-bottom: var(--spacing-md);
-      box-shadow: 0 2px 4px rgba(0, 0, 0, 0.05);
-    }
-    
-    .card:hover {
-      box-shadow: 0 3px 6px rgba(0, 0, 0, 0.1);
-    }
-    
-    .card h3 {
-      color: var(--secondary-color);
-      margin-top: 0;
-      padding-bottom: var(--spacing-sm);
-      border-bottom: 1px solid rgba(139, 0, 0, 0.1);
-      position: relative;
-    }
-    
-    .card h3::after {
-      display: none;
-    }
-    
-    /* File upload styles */
-    .upload-container {
-      margin-top: var(--spacing-md);
-    }
-    
-    .upload-form {
-      display: flex;
-      flex-direction: column;
-      gap: var(--spacing-md);
-    }
-    
-    .file-info {
-      font-size: 0.9rem;
-      color: var(--text-color);
-      margin-top: var(--spacing-sm);
-      font-style: italic;
-    }
-    
-    .upload-btn {
-      display: inline-flex;
-      align-items: center;
-      justify-content: center;
-      background-color: var(--accent-color);
-      color: white;
-      padding: 0.6rem 1.2rem;
-      border-radius: 4px;
-      cursor: pointer;
-      font-weight: bold;
-      border: none;
-      transition: background-color 0.3s ease;
-      text-align: center;
-      width: fit-content;
-    }
-    
-    .upload-btn:hover {
-      background-color: var(--secondary-color);
-    }
-    
-    .submit-btn {
-      background-color: var(--secondary-color);
-      color: white;
-      padding: 0.6rem 1.2rem;
-      border-radius: 4px;
-      cursor: pointer;
-      font-weight: bold;
-      border: none;
-      transition: background-color 0.3s ease;
-      width: fit-content;
-    }
-    
-    .submit-btn:hover {
-      background-color: #600000;
-    }
-    
-    .preview-container {
-      margin-top: var(--spacing-md);
-      min-height: 100px;
-      border-radius: 4px;
-      overflow: hidden;
-    }
-    
-    .preview-image {
-      max-width: 100%;
-      max-height: 200px;
-      display: block;
-      margin: 0 auto;
-      border-radius: 4px;
-    }
-    
-    .pdf-preview {
-      background-color: #f5f5f5;
-      padding: var(--spacing-md);
-      border-radius: 4px;
-      border: 1px dashed #ccc;
-      display: flex;
-      align-items: center;
-      justify-content: center;
-      font-size: 0.9rem;
-    }
-    
-    /* Status messages */
-    .error {
-      color: #d32f2f;
-      background-color: rgba(211, 47, 47, 0.1);
-      padding: 0.5rem;
-      border-radius: 4px;
-      margin-bottom: var(--spacing-sm);
-      font-size: 0.9rem;
-    }
-    
-    .success {
-      color: #388e3c;
-      background-color: rgba(56, 142, 60, 0.1);
-      padding: 0.5rem;
-      border-radius: 4px;
-      margin-bottom: var(--spacing-sm);
-      font-size: 0.9rem;
-    }
-    
-    .loading {
-      display: flex;
-      align-items: center;
-      justify-content: flex-start;
-      padding: 0.5rem 0;
-      color: #555;
-    }
-    
-    .loading::before {
-      content: "";
-      display: inline-block;
-      width: 20px;
-      height: 20px;
-      margin-right: 10px;
-      border: 2px solid var(--accent-color);
-      border-radius: 50%;
-      border-top-color: transparent;
-      animation: spin 1s linear infinite;
-    }
-    
-    @keyframes spin {
-      to { transform: rotate(360deg); }
-    }
-
-    .success {
-      padding: 0.5rem 0;
-      color: #28a745;
-      font-weight: bold;
-    }
-
-    .error {
-      padding: 0.5rem 0;
-      color: #dc3545;
-      font-weight: bold;
-    }
-
-    .file-link {
-      margin-top: 0.5rem;
-    }
-
-    .file-link a {
-      color: var(--accent-color);
-      text-decoration: none;
-      font-weight: bold;
-    }
-
-    .file-link a:hover {
-      text-decoration: underline;
-=======
       .action-btn {
         width: 100%;
         justify-content: center;
       }
->>>>>>> c63acc13
     }
   </style>
   
@@ -1396,106 +1205,6 @@
         }
       });
     }
-<<<<<<< HEAD
-
-    // File upload functionality
-    document.addEventListener('DOMContentLoaded', function() {
-      // Direct Upload endpoint URL - your Cloudflare Worker endpoint
-      const UPLOAD_ENDPOINT = 'https://resume-file-uploader.akashp3128.workers.dev';
-      
-      // Handler for file input changes (shows preview)
-      ['resume-file', 'eval-file', 'photo-file'].forEach(inputId => {
-        const fileInput = document.getElementById(inputId);
-        const fileInfo = document.getElementById(`${inputId}-info`);
-        const previewDiv = document.getElementById(`${inputId.split('-')[0]}-preview`);
-        
-        fileInput.addEventListener('change', function() {
-          if (fileInput.files.length > 0) {
-            const file = fileInput.files[0];
-            fileInfo.textContent = `Selected: ${file.name} (${(file.size / 1024).toFixed(1)} KB)`;
-            
-            // Preview for images
-            if (file.type.startsWith('image/')) {
-              const reader = new FileReader();
-              reader.onload = function(e) {
-                previewDiv.innerHTML = `<img src="${e.target.result}" alt="Preview" class="preview-image">`;
-              };
-              reader.readAsDataURL(file);
-            } else if (file.type === 'application/pdf') {
-              previewDiv.innerHTML = `<div class="pdf-preview">PDF: ${file.name}</div>`;
-            }
-          } else {
-            fileInfo.textContent = 'No file selected';
-            previewDiv.innerHTML = '';
-          }
-        });
-      });
-      
-      // Handle form submissions
-      ['resume-upload-form', 'eval-upload-form', 'photo-upload-form'].forEach(formId => {
-        const form = document.getElementById(formId);
-        const status = document.getElementById(`${formId.split('-')[0]}-upload-status`);
-        
-        form.addEventListener('submit', async function(e) {
-          e.preventDefault();
-          
-          const fileInput = form.querySelector('input[type="file"]');
-          if (!fileInput.files.length) {
-            status.innerHTML = '<div class="error">Please select a file first</div>';
-            return;
-          }
-          
-          const file = fileInput.files[0];
-          
-          // File size validation
-          let maxSize = 5 * 1024 * 1024; // 5MB default
-          if (formId === 'eval-upload-form') {
-            maxSize = 10 * 1024 * 1024; // 10MB for evals
-          }
-          
-          if (file.size > maxSize) {
-            status.innerHTML = `<div class="error">File exceeds maximum size (${maxSize/1024/1024}MB)</div>`;
-            return;
-          }
-          
-          // Show upload in progress
-          status.innerHTML = '<div class="loading">Uploading...</div>';
-          
-          try {
-            // Real implementation using the Cloudflare Worker
-            const formData = new FormData();
-            formData.append('file', file);
-            formData.append('type', formId.split('-')[0]); // resume, eval, or photo
-            
-            const response = await fetch(UPLOAD_ENDPOINT, {
-              method: 'POST',
-              body: formData
-            });
-            
-            if (response.ok) {
-              const data = await response.json();
-              status.innerHTML = `<div class="success">File uploaded successfully!</div>`;
-              
-              // Display the URL to the uploaded file
-              if (data.url) {
-                const linkElement = document.createElement('div');
-                linkElement.className = 'file-link';
-                linkElement.innerHTML = `<a href="${data.url}" target="_blank">View Uploaded File</a>`;
-                status.appendChild(linkElement);
-              }
-            } else {
-              const errorData = await response.json();
-              throw new Error(errorData.error || 'Upload failed');
-            }
-          } catch (error) {
-            console.error('Upload error:', error);
-            status.innerHTML = `<div class="error">Upload failed: ${error.message}</div>`;
-          }
-        });
-      });
-    });
-=======
->>>>>>> c63acc13
   </script>
 </body>
 </html> 